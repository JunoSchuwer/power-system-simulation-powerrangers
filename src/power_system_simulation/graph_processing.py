--- conflicted
+++ resolved
@@ -70,7 +70,11 @@
             edge_enabled: list of bools indicating of an edge is enabled or not
             source_vertex_id: vertex id of the source in the graph
         """
-<<<<<<< HEAD
+        self.vertex_ids = vertex_ids
+        self.edge_ids = edge_ids
+        self.edge_vertex_id_pairs = edge_vertex_id_pairs
+        self.edge_enabled = edge_enabled
+        self.source_vertex_id = source_vertex_id
 
         if any(np.isin(vertex_ids, edge_ids)):      #Checks that all elements from the two arrays are different
             raise IDNotUniqueError("Vertex IDs and Edge IDs must be different from each other!")
@@ -80,16 +84,7 @@
         
         if len(edge_ids) != len(set(edge_ids)):     #Checks edge_ids are unique
             raise IDNotUniqueError("Edge IDs must be unique!")
-=======
-        self.vertex_ids = vertex_ids
-        self.edge_ids = edge_ids
-        self.edge_vertex_id_pairs = edge_vertex_id_pairs
-        self.edge_enabled = edge_enabled
-        self.source_vertex_id = source_vertex_id
-
-        if len(vertex_ids) != len(set(vertex_ids)):
-            raise IDNotUniqueError("Vertex IDs must be unique")
->>>>>>> b8c9f2d4
+        
         
         if len(edge_ids) != len(set(edge_ids)):
             raise IDNotUniqueError("Edge IDs must be unique")
@@ -113,7 +108,6 @@
             raise InputLengthDoesNotMatchError("Length of edge_enabled does not match the length of edge_ids!")
 
         if source_vertex_id not in vertex_ids:
-<<<<<<< HEAD
             raise IDNotFoundError("Source vertex ID is not a valid vertex ID!")
 
         self.graph_cycles=nx.Graph()
@@ -135,9 +129,6 @@
             pass
         else:
             raise GraphCycleError("The graph contains cycles!")
-=======
-            raise IDNotFoundError("Source vertex ID is not a valid vertex ID")        
->>>>>>> b8c9f2d4
         
         pass
 
