--- conflicted
+++ resolved
@@ -152,19 +152,6 @@
         for i, row in enumerate(self.edge_vertex_id_pairs):  # Using enumerate for clarity
             if self.edge_enabled[i]:
                 self.graph_cycles.add_edge(row[0], row[1])
-<<<<<<< HEAD
-
-        # pylint: disable=W0702
-=======
-            self.graph_connection.add_edge(row[0], row[1])  # Adding all edges for connection check
-
-        # Add all vertices to ensure they are included in the connectivity check
-        self.graph_connection.add_nodes_from(self.vertex_ids)
-
-        if not nx.is_connected(self.graph_connection):
-            raise GraphNotFullyConnectedError("The graph is not fully connected!")
-        #pylint:ex
->>>>>>> 949476c2
         try:
             nx.find_cycle(self.graph_cycles)
         except:
