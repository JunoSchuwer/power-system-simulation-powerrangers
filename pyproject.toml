[build-system]
requires = ["setuptools", "wheel"]
build-backend = "setuptools.build_meta"

[project]
name = "power-system-simulation"
authors = [{name = "TU/e EES group"}]
description = "Student project for power system simulation"
readme = "README.md"
license = {text = "BSD License (BSD)"}
classifiers = [
    "Programming Language :: Python :: 3",
    "License :: OSI Approved :: BSD License"
]
requires-python = ">=3.12"
# add dependencies of your core package, check the license first!
dependencies = ['networkx','numpy','power_grid_model','pandas','pyarrow','fastparquet']
version = "0.1"

[project.optional-dependencies]
dev = [
  'pytest',
  'black',
  'isort',
  'pylint',
  'pytest-cov'
]

# add more dependencies for running the examples
example = [
  'jupyter'
]

[tool.setuptools.packages.find]
where = ["src"] 
namespaces = false 

[tool.pytest.ini_options]
testpaths = ["tests"]
addopts = ["--cov=power_system_simulation", "--cov-report", "term", "--cov-report", "html:python_cov_html","--cov-report", "term-missing", "--cov-fail-under=95"]

[tool.black]
line-length = 120
target-version = ['py312']

[tool.isort]
profile = "black"
combine_as_imports = true
line_length = 120

[tool.pylint.main]
# Specify a score threshold under which the program will exit with error.
fail-under = 10

# Minimum Python version to use for version dependent checks. Will default to the
# version used to run pylint.
py-version = "3.12"

# change line length to 120
max-line-length=120
# change instance attributes to 15
max-attributes=15
# change many branches to 20
max-branches=20
# change max statements to 60
max-statements=60
<<<<<<< HEAD
#change max arguments to 6
max-args=6
#change max local variables to 30
max-locals = 30
=======
# disable maximum local variables
max-locals=100
# maximum arguments to 7
max-arguments=7
>>>>>>> 949476c2
<|MERGE_RESOLUTION|>--- conflicted
+++ resolved
@@ -64,14 +64,7 @@
 max-branches=20
 # change max statements to 60
 max-statements=60
-<<<<<<< HEAD
-#change max arguments to 6
-max-args=6
-#change max local variables to 30
-max-locals = 30
-=======
 # disable maximum local variables
 max-locals=100
 # maximum arguments to 7
-max-arguments=7
->>>>>>> 949476c2
+max-arguments=7